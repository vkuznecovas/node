/*
 * Copyright (C) 2017 The "MysteriumNetwork/node" Authors.
 *
 * This program is free software: you can redistribute it and/or modify
 * it under the terms of the GNU General Public License as published by
 * the Free Software Foundation, either version 3 of the License, or
 * (at your option) any later version.
 *
 * This program is distributed in the hope that it will be useful,
 * but WITHOUT ANY WARRANTY; without even the implied warranty of
 * MERCHANTABILITY or FITNESS FOR A PARTICULAR PURPOSE.  See the
 * GNU General Public License for more details.
 *
 * You should have received a copy of the GNU General Public License
 * along with this program.  If not, see <http://www.gnu.org/licenses/>.
 */

package registry

import (
	"net/http"

	"github.com/ethereum/go-ethereum/common/hexutil"
	"github.com/julienschmidt/httprouter"
	"github.com/mysteriumnetwork/node/identity"
	"github.com/mysteriumnetwork/node/tequilapi/utils"
)

// SignatureDTO represents Elliptic Curve signature parts
//
// swagger:model DecomposedSignatureDTO
type SignatureDTO struct {
	// S part of signature
	// example: "0x1321313212312..."
	R string `json:"r"`
	// R part of signature
	// example: "0x1234563564354..."
	S string `json:"s"`
	// Sign - 27 or 28 as expected by ethereum ecrecover function
	// example: 27
	V uint8 `json:"v"`
}

// PublicKeyPartsDTO represents ECDSA public key with first byte stripped (0x04) and splitted into two 32 bytes size arrays
//
// swagger:model PublicKeyPartsDTO
type PublicKeyPartsDTO struct {
	// First 32 bytes of public key in hex representation
	// example: "0x1321313212312..."
	Part1 string `json:"part1"`
	// Last 32 bytes of public key inx hex representation
	// example: "0x1321313212312..."
	Part2 string `json:"part2"`
}

// RegistrationDataDTO represents registration status and needed data for registering of given identity
//
// swagger:model RegistrationDataDTO
type RegistrationDataDTO struct {
	// Returns true if identity is registered in payments smart contract
	Registered bool `json:"registered"`

	PublicKey PublicKeyPartsDTO `json:"publicKey"`

	Signature SignatureDTO `json:"signature"`
}

type registrationEndpoint struct {
	dataProvider   RegistrationDataProvider
	statusProvider IdentityRegistry
}

func newRegistrationEndpoint(dataProvider RegistrationDataProvider, statusProvider IdentityRegistry) *registrationEndpoint {
	return &registrationEndpoint{
		dataProvider:   dataProvider,
		statusProvider: statusProvider,
	}
}

type currentIdentityEndpoint struct {
	ownIdentity *identity.Identity
}

func newCurrentIdentityEndpoint(identity *identity.Identity) *currentIdentityEndpoint {
	return &currentIdentityEndpoint{
		ownIdentity: identity,
	}
}

// swagger:operation GET /identities/{id}/registration Identity identityRegistration
// ---
// summary: Provide identity registration status
// description: Provides registration status for given identity, if identity is not registered - provides additional data required for identity registration
// parameters:
//   - in: path
//     name: id
//     description: hex address of identity
//     example: "0x0000000000000000000000000000000000000001"
//     type: string
// responses:
//   200:
//     description: Registration status and data
//     schema:
//       "$ref": "#/definitions/RegistrationDataDTO"
//   500:
//     description: Internal server error
//     schema:
//       "$ref": "#/definitions/ErrorMessageDTO"
<<<<<<< HEAD
func (endpoint *registrationEndpoint) IdentityRegistrationData(resp http.ResponseWriter, request *http.Request, params httprouter.Params) {
	id := params.ByName("id")
	endpoint.identityRegistrationData(id, resp)
}

// swagger:operation GET /identity/current Identity identityRegistration
// ---
// summary: Provide identity registration status
// description: Provides registration status for own identity, if identity is not registered - provides additional data required for identity registration
// responses:
//   200:
//     description: Registration status and data
//     schema:
//       "$ref": "#/definitions/RegistrationDataDTO"
//   500:
//     description: Internal server error
//     schema:
//       "$ref": "#/definitions/ErrorMessageDTO"
func (endpoint *currentIdentityEndpoint) OwnRegistrationData(resp http.ResponseWriter, request *http.Request, params httprouter.Params) {
	utils.WriteAsJSON(endpoint.ownIdentity, resp)
}

func (endpoint *registrationEndpoint) identityRegistrationData(id string, resp http.ResponseWriter) {
	identity := common.HexToAddress(id)

	isRegistered, err := endpoint.statusProvider.IsRegistered(identity)
=======
func (endpoint *registrationEndpoint) RegistrationData(resp http.ResponseWriter, request *http.Request, params httprouter.Params) {
	id := identity.FromAddress(params.ByName("id"))

	isRegistered, err := endpoint.statusProvider.IsRegistered(id)
>>>>>>> 48499e43
	if err != nil {
		utils.SendError(resp, err, http.StatusInternalServerError)
		return
	}

	registrationData, err := endpoint.dataProvider.ProvideRegistrationData(id)
	if err != nil {
		utils.SendError(resp, err, http.StatusInternalServerError)
		return
	}

	registrationDataDTO := &RegistrationDataDTO{
		Registered: isRegistered,
		PublicKey: PublicKeyPartsDTO{
			Part1: hexutil.Encode(registrationData.PublicKey.Part1),
			Part2: hexutil.Encode(registrationData.PublicKey.Part2),
		},
		Signature: SignatureDTO{
			R: hexutil.Encode(registrationData.Signature.R[:]),
			S: hexutil.Encode(registrationData.Signature.S[:]),
			V: registrationData.Signature.V,
		},
	}
	utils.WriteAsJSON(registrationDataDTO, resp)
}

// AddCurrentIdentityEndpoint adds identity registration data endpoint to given http router
func AddCurrentIdentityEndpoint(router *httprouter.Router, identity *identity.Identity) {

	currentIdentityEndpoint := newCurrentIdentityEndpoint(
		identity,
	)

	router.GET("/identity/current", currentIdentityEndpoint.OwnRegistrationData)
}

// AddIdentityRegistrationEndpoint adds identity registration data endpoint to given http router
func AddIdentityRegistrationEndpoint(router *httprouter.Router, dataProvider RegistrationDataProvider, statusProvider IdentityRegistry) {

	registrationEndpoint := newRegistrationEndpoint(
		dataProvider,
		statusProvider,
	)

	router.GET("/identities/:id/registration", registrationEndpoint.IdentityRegistrationData)
}<|MERGE_RESOLUTION|>--- conflicted
+++ resolved
@@ -106,9 +106,8 @@
 //     description: Internal server error
 //     schema:
 //       "$ref": "#/definitions/ErrorMessageDTO"
-<<<<<<< HEAD
 func (endpoint *registrationEndpoint) IdentityRegistrationData(resp http.ResponseWriter, request *http.Request, params httprouter.Params) {
-	id := params.ByName("id")
+	id := identity.FromAddress(params.ByName("id"))
 	endpoint.identityRegistrationData(id, resp)
 }
 
@@ -129,16 +128,8 @@
 	utils.WriteAsJSON(endpoint.ownIdentity, resp)
 }
 
-func (endpoint *registrationEndpoint) identityRegistrationData(id string, resp http.ResponseWriter) {
-	identity := common.HexToAddress(id)
-
-	isRegistered, err := endpoint.statusProvider.IsRegistered(identity)
-=======
-func (endpoint *registrationEndpoint) RegistrationData(resp http.ResponseWriter, request *http.Request, params httprouter.Params) {
-	id := identity.FromAddress(params.ByName("id"))
-
+func (endpoint *registrationEndpoint) identityRegistrationData(id identity.Identity, resp http.ResponseWriter) {
 	isRegistered, err := endpoint.statusProvider.IsRegistered(id)
->>>>>>> 48499e43
 	if err != nil {
 		utils.SendError(resp, err, http.StatusInternalServerError)
 		return
