/*
 * Copyright (C) 2017 The "MysteriumNetwork/node" Authors.
 *
 * This program is free software: you can redistribute it and/or modify
 * it under the terms of the GNU General Public License as published by
 * the Free Software Foundation, either version 3 of the License, or
 * (at your option) any later version.
 *
 * This program is distributed in the hope that it will be useful,
 * but WITHOUT ANY WARRANTY; without even the implied warranty of
 * MERCHANTABILITY or FITNESS FOR A PARTICULAR PURPOSE.  See the
 * GNU General Public License for more details.
 *
 * You should have received a copy of the GNU General Public License
 * along with this program.  If not, see <http://www.gnu.org/licenses/>.
 */

package identity

import (
	"github.com/ethereum/go-ethereum/accounts"
	"github.com/ethereum/go-ethereum/crypto"
)

// SignerFactory callback returning Signer
type SignerFactory func(id Identity) Signer

// Signer interface signifies an ability ti sign a message
type Signer interface {
	Sign(message []byte) (Signature, error)
}

type keystoreSigner struct {
	keystore Keystore
	account  accounts.Account
}

<<<<<<< HEAD
// NewSigner returns new instance of Signer
func NewSigner(keystore keystoreInterface, identity Identity) Signer {
=======
func NewSigner(keystore Keystore, identity Identity) Signer {
>>>>>>> 48499e43
	account := identityToAccount(identity)

	return &keystoreSigner{
		keystore: keystore,
		account:  account,
	}
}

// Sign signs given message and returns signature
func (ksSigner *keystoreSigner) Sign(message []byte) (Signature, error) {
	signature, err := ksSigner.keystore.SignHash(ksSigner.account, messageHash(message))
	if err != nil {
		return Signature{}, err
	}

	return SignatureBytes(signature), nil
}

func messageHash(data []byte) []byte {
	return crypto.Keccak256(data)
}<|MERGE_RESOLUTION|>--- conflicted
+++ resolved
@@ -35,12 +35,8 @@
 	account  accounts.Account
 }
 
-<<<<<<< HEAD
 // NewSigner returns new instance of Signer
-func NewSigner(keystore keystoreInterface, identity Identity) Signer {
-=======
 func NewSigner(keystore Keystore, identity Identity) Signer {
->>>>>>> 48499e43
 	account := identityToAccount(identity)
 
 	return &keystoreSigner{
